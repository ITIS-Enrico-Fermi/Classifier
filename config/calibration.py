import cv2 as cv
import argparse
import logging
import os
import numpy as np
<<<<<<< HEAD
from typing import Dict

def process_frame(frame: np.ndarray) -> Dict[str, Tuple]:
    pass  # get min and max values

def calibraiton(video_source: str) -> Dict:
    cap = cv.VideoCapture(int(self.video_source) if str.isnumeric(self.video_source) else self.video_source)
    if not cap.isOpened():
        logging.error("Camera video stream can't be opened")
        exit(1)
    while True:
        ret, frame = cap.read()
        if frame is None:
            break
        process_frame(frame)
        if cv.waitKey(1) == 27:  # Key ==> 'ESC'
            break    

def main(source: str, config_file: str) -> None:
    calibration(source)

if __name__ == "__main__":
    logging.basicConfig(level=logging.DEBUG, format="%(asctime)s - %(levelname)s: %(message)s", datefmt="%H:%M:%S")
    parser = argpase.ArgparseParser()
    parser.add_argument("--config", help="Config file in yaml format", type=str, defualt="config.yml")
    args = parser.parse_args()
    main(args.config)
=======
from typing import Tuple, List
import yaml


def load_yaml(filename: str) -> dict:
	with open(filename, 'r') as file:
		config = yaml.load(file, Loader=yaml.FullLoader)
	return config 

def dump_config(config: dict, filename: str) -> None:
	with open(filename, 'w') as file
		doc = yaml.dump(config, file)
>>>>>>> 44e1b921
<|MERGE_RESOLUTION|>--- conflicted
+++ resolved
@@ -3,8 +3,16 @@
 import logging
 import os
 import numpy as np
-<<<<<<< HEAD
 from typing import Dict
+
+def load_yaml(filename: str) -> dict:
+	with open(filename, 'r') as file:
+		config = yaml.load(file, Loader=yaml.FullLoader)
+	return config 
+
+def dump_config(config: dict, filename: str) -> None:
+	with open(filename, 'w') as file
+		doc = yaml.dump(config, file)
 
 def process_frame(frame: np.ndarray) -> Dict[str, Tuple]:
     pass  # get min and max values
@@ -30,18 +38,4 @@
     parser = argpase.ArgparseParser()
     parser.add_argument("--config", help="Config file in yaml format", type=str, defualt="config.yml")
     args = parser.parse_args()
-    main(args.config)
-=======
-from typing import Tuple, List
-import yaml
-
-
-def load_yaml(filename: str) -> dict:
-	with open(filename, 'r') as file:
-		config = yaml.load(file, Loader=yaml.FullLoader)
-	return config 
-
-def dump_config(config: dict, filename: str) -> None:
-	with open(filename, 'w') as file
-		doc = yaml.dump(config, file)
->>>>>>> 44e1b921
+    main(args.config)